package autogui.base.type;

import java.util.Collections;
import java.util.List;

/**
 * <pre>
 *     Collection&lt;E&gt;
 * </pre>
 *  the type is Collection, and its sub-types
 */
public class GuiTypeCollection extends GuiTypeValue implements GuiTypeElement {
    protected GuiTypeElement elementType;

    public GuiTypeCollection(String name) {
        super(name);
    }

    public GuiTypeCollection(String name, GuiTypeElement elementType) {
        super(name);
        this.elementType = elementType;
    }

    public GuiTypeCollection(Class<?> type) {
        super(type);
    }

    public GuiTypeCollection(Class<?> type, GuiTypeElement elementType) {
        super(type);
        this.elementType = elementType;
    }

    public void setElementType(GuiTypeElement elementType) {
        this.elementType = elementType;
    }


    /** the element type of the collection: usually obtained from ParameterizedType */
    public GuiTypeElement getElementType() {
        return elementType;
    }

    @Override
    public String toString() {
        return "collection(" + elementType + ")";
    }

<<<<<<< HEAD
    /**
     *
     * @return a single list with {@link #elementType}
     */
=======
    /** singleton containing the element type */
>>>>>>> 6218cb0a
    @Override
    public List<GuiTypeElement> getChildren() {
        if (elementType != null) {
            return Collections.singletonList(elementType);
        } else {
            return Collections.emptyList();
        }
    }

    @Override
    public boolean equals(Object o) {
        if (this == o) return true;
        if (o == null || getClass() != o.getClass()) return false;
        if (!super.equals(o)) return false;

        GuiTypeCollection that = (GuiTypeCollection) o;

        return elementType != null ? elementType.equals(that.elementType) : that.elementType == null;
    }

    @Override
    public int hashCode() {
        int result = super.hashCode();
        result = 31 * result + (elementType != null ? elementType.hashCode() : 0);
        return result;
    }

    /**
     * it also checks identity of 2 collections
     * @param prevValue the compared value 1
     * @param nextValue the compared value 2
     * @return true if two objects are equivalent
     */
    @Override
    public boolean equals(Object prevValue, Object nextValue) {
        if (prevValue == nextValue) {
            return true;
        } else {
            return super.equals(prevValue, nextValue);
        }
    }
}<|MERGE_RESOLUTION|>--- conflicted
+++ resolved
@@ -35,7 +35,7 @@
     }
 
 
-    /** the element type of the collection: usually obtained from ParameterizedType */
+    /** @return the element type of the collection: usually obtained from ParameterizedType */
     public GuiTypeElement getElementType() {
         return elementType;
     }
@@ -45,14 +45,10 @@
         return "collection(" + elementType + ")";
     }
 
-<<<<<<< HEAD
     /**
      *
      * @return a single list with {@link #elementType}
      */
-=======
-    /** singleton containing the element type */
->>>>>>> 6218cb0a
     @Override
     public List<GuiTypeElement> getChildren() {
         if (elementType != null) {
