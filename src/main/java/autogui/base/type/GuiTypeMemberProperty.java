package autogui.base.type;

import java.lang.reflect.Field;
import java.lang.reflect.Method;
import java.util.Arrays;
import java.util.Collections;
import java.util.List;
import java.util.Objects;

/**
 * <pre>
 *     public R setP(E e) { ... }
 *     public E getP() { ... }
 * </pre>
 *
 * <pre>
 *     public R setP(boolean e) { ... }
 *     public boolean isP() { ... }
 * </pre>
 *
 * <pre>
 *     public E p;
 * </pre>
 *
 * children: the type of the property.
 * */
public class GuiTypeMemberProperty extends GuiTypeMember {
    protected String setterName;
    protected String getterName;
    protected String fieldName;
    protected GuiTypeElement type;

    protected Method setter;
    protected Method getter;
    protected Field field;

    public GuiTypeMemberProperty(String name) {
        super(name);
    }

    public GuiTypeMemberProperty(String name, String setterName, String getterName, String fieldName, GuiTypeElement type) {
        super(name);
        this.setterName = setterName;
        this.getterName = getterName;
        this.fieldName = fieldName;
        this.type = type;
    }

    public GuiTypeMemberProperty(String name, Method setter, Method getter, Field field, GuiTypeElement type) {
        this(name, setter.getName(), getter.getName(), field.getName(), type);
        this.setter = setter;
        this.getter = getter;
        this.field = field;
        this.type = type;
    }

    public void setSetter(Method setter) {
        this.setter = setter;
    }

    public void setGetter(Method getter) {
        this.getter = getter;
    }

    public void setField(Field field) {
        this.field = field;
    }

    public Method getSetter() {
        if (setter == null && setterName != null) {
            GuiTypeBuilder b = new GuiTypeBuilder();
            setter = findOwnerMethod(setterName, b::isSetterMethod);
        }
        return setter;
    }

    public Method getGetter() {
        if (getter == null && getterName != null) {
            GuiTypeBuilder b = new GuiTypeBuilder();
            getter = findOwnerMethod(getterName, b::isGetterMethod);
        }
        return getter;
    }

    public Field getField() {
        if (field != null && fieldName != null && getOwner() != null) {
            Class<?> type = getOwner().getType();
            if (type != null) {
                GuiTypeBuilder b = new GuiTypeBuilder();
                field = Arrays.stream(type.getFields())
                        .filter(f -> f.getName().equals(fieldName))
                        .filter(b::isMemberField)
                        .findFirst()
                        .orElse(null);
            }
        }
        return field;
    }

    public void setSetterName(String setterName) {
        this.setterName = setterName;
    }

    public String getSetterName() {
        return setterName;
    }

    public void setGetterName(String getterName) {
        this.getterName = getterName;
    }

    public String getGetterName() {
        return getterName;
    }

    public void setFieldName(String fieldName) {
        this.fieldName = fieldName;
    }

    public String getFieldName() {
        return fieldName;
    }

    public void setType(GuiTypeElement type) {
        this.type = type;
    }

    /** property type */
    public GuiTypeElement getType() {
        return type;
    }

    /** singleton with the property type */
    @Override
    public List<GuiTypeElement> getChildren() {
        if (type == null) {
            return Collections.emptyList();
        } else {
            return Collections.singletonList(type);
        }
    }

    /**
     * execute the property method or obtain value of the property field
     * @param target the property holder
     * @param prevValue a previous value of the property, which can be compared to the new value and if it equals,
     *                   the returned value will be {@link GuiTypeValue#NO_UPDATE}.
     * @return the current property value or {@link GuiTypeValue#NO_UPDATE} if no difference from the prevValue
     * @throws Exception it might be cause exception during the method invocation
     */
    public Object executeGet(Object target, Object prevValue) throws Exception {
        Method getter = getGetter();
        if (getter != null) {
            return compareGet(prevValue, getter.invoke(target));
        } else {
            Field field = getField();
            if (field != null) {
                return compareGet(prevValue, field.get(target));
            }
        }
        throw new UnsupportedOperationException("no getter: " + name);
    }

<<<<<<< HEAD
    /**
     * use {@link Objects#equals(Object, Object)} or
     *  if {@link GuiTypeValue}, use {@link GuiTypeValue#equals(Object, Object)}
     * @param prevValue the compared value 1
     * @param newValue the compared value 2
     * @return <code>newValue</code> if equivalent, or {@link GuiTypeValue#NO_UPDATE}.
     */
=======
    /** use equals of type if the type is a {@link GuiTypeValue}.
     *   or {@link Objects#equals(Object, Object)} */
>>>>>>> 6218cb0a
    public Object compareGet(Object prevValue, Object newValue) {
        boolean eq;
        if (type != null && type instanceof GuiTypeValue) {
            eq = ((GuiTypeValue) type).equals(prevValue, newValue);
        } else {
            eq = Objects.equals(prevValue, newValue);
        }
        if (eq) {
            return GuiTypeValue.NO_UPDATE;
        } else {
            return newValue;
        }
    }

    /** execute the setter method or set the value of the property field */
    public Object executeSet(Object target, Object value) throws Exception {
        Method setter = getSetter();
        if (setter != null) {
            return setter.invoke(target, value);
        } else {
            Field field = getField();
            if (field != null) {
                field.set(target, value);
                return null;
            }
        }
        throw new UnsupportedOperationException("no setter: " + name);
    }

    /** true if it has a setter of a field */
    public boolean isWritable() {
        return getSetter() != null || getField() != null;
    }

    /**
     * The default implementation just calls {@link #executeGet(Object, Object)}
     * @param index  index of the target in the list
     * @param target  an element object
     * @param prevValue it might be null
     * @return property value of the target which is an element of a list
     * @throws Exception on error
     */
    public Object executeGetList(int index, Object target, Object prevValue) throws Exception {
       return executeGet(target, prevValue);
    }

    /** the default implementation just calls {@link #executeSet(Object, Object)} */
    public Object executeSetList(int index, Object target, Object value) throws Exception {
        return executeSet(target, value);
    }
}<|MERGE_RESOLUTION|>--- conflicted
+++ resolved
@@ -125,12 +125,12 @@
         this.type = type;
     }
 
-    /** property type */
+    /** @return property type */
     public GuiTypeElement getType() {
         return type;
     }
 
-    /** singleton with the property type */
+    /** @return singleton with the property type */
     @Override
     public List<GuiTypeElement> getChildren() {
         if (type == null) {
@@ -161,7 +161,6 @@
         throw new UnsupportedOperationException("no getter: " + name);
     }
 
-<<<<<<< HEAD
     /**
      * use {@link Objects#equals(Object, Object)} or
      *  if {@link GuiTypeValue}, use {@link GuiTypeValue#equals(Object, Object)}
@@ -169,10 +168,6 @@
      * @param newValue the compared value 2
      * @return <code>newValue</code> if equivalent, or {@link GuiTypeValue#NO_UPDATE}.
      */
-=======
-    /** use equals of type if the type is a {@link GuiTypeValue}.
-     *   or {@link Objects#equals(Object, Object)} */
->>>>>>> 6218cb0a
     public Object compareGet(Object prevValue, Object newValue) {
         boolean eq;
         if (type != null && type instanceof GuiTypeValue) {
@@ -187,7 +182,13 @@
         }
     }
 
-    /** execute the setter method or set the value of the property field */
+    /**
+     * execute the setter method or set the value of the property field
+     * @param target the field or setter target
+     * @param value the value to be set
+     * @return setter returned value or null
+     * @throws Exception thrown in the setter
+     */
     public Object executeSet(Object target, Object value) throws Exception {
         Method setter = getSetter();
         if (setter != null) {
@@ -202,7 +203,7 @@
         throw new UnsupportedOperationException("no setter: " + name);
     }
 
-    /** true if it has a setter of a field */
+    /** @return true if it has a setter of a field */
     public boolean isWritable() {
         return getSetter() != null || getField() != null;
     }
@@ -219,7 +220,14 @@
        return executeGet(target, prevValue);
     }
 
-    /** the default implementation just calls {@link #executeSet(Object, Object)} */
+    /**
+     *  the default implementation just calls {@link #executeSet(Object, Object)}
+     * @param index the index in the list
+     * @param target an element object
+     * @param value the value to be set
+     * @return the returned value of the setter or null
+     * @throws Exception thrown in the setter
+     */
     public Object executeSetList(int index, Object target, Object value) throws Exception {
         return executeSet(target, value);
     }
