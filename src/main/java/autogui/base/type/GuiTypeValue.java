--- conflicted
+++ resolved
@@ -25,7 +25,7 @@
         return name;
     }
 
-    /** the default implementation returns the class
+    /** @return the default implementation returns the class
      * obtained from {@link Class#forName(String)} with the {@link #name} */
     public Class<?> getType() {
         if (type == null) {
@@ -44,17 +44,10 @@
     }
 
     /**
-<<<<<<< HEAD
      *
      * @param prevValue  the previous value
      * @return returns a value other than {@link #NO_UPDATE} if the value is updated from the prevValue;
      *   the returned value is a next(current) state of the prevValue.
-=======
-     * check whether the given value is updated or not.
-     * <p>
-     * return a value other than {@link #NO_UPDATE} if the value is updated from the prevValue;
-     *   the returned value is a next (current) state of the prevValue.
->>>>>>> 6218cb0a
      *   Even if the returned value is equivalent to the prevValue, it is non-NO_UPDATE and then it indicates an update.
      * <p>
      * the default implementation returns NO_UPDATE.
@@ -68,20 +61,18 @@
         return updatedValue(prevValue);
     }
 
-    /** whether the value is writable or not. default is true */
+    /**
+     * @param value the checked value
+     * @return whether the value is writable or not. default is true */
     public boolean isWritable(Object value) {
         return true;
     }
 
-<<<<<<< HEAD
     /**
      * @param prevValue ignored
      * @param newValue used as the returned value
      * @return newValue
      */
-=======
-    /** return the newValue */
->>>>>>> 6218cb0a
     public Object writeValue(Object prevValue, Object newValue) {
         return newValue;
     }
