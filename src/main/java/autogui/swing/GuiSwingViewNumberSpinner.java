--- conflicted
+++ resolved
@@ -2,10 +2,7 @@
 
 import autogui.base.mapping.GuiMappingContext;
 import autogui.base.mapping.GuiReprValueNumberSpinner;
-import autogui.swing.util.NamedPane;
-import autogui.swing.util.PopupExtension;
-import autogui.swing.util.PopupExtensionText;
-import autogui.swing.util.ScheduledTaskRunner;
+import autogui.swing.util.*;
 
 import javax.swing.*;
 import javax.swing.event.ChangeEvent;
@@ -13,20 +10,12 @@
 import javax.swing.text.JTextComponent;
 import javax.swing.text.NumberFormatter;
 import java.awt.*;
-<<<<<<< HEAD
+import java.awt.event.ActionEvent;
 import java.text.*;
-=======
-import java.awt.event.ActionEvent;
-import java.awt.event.FocusEvent;
-import java.awt.event.FocusListener;
-import java.math.BigDecimal;
-import java.math.BigInteger;
-import java.util.ArrayList;
-import java.util.Arrays;
->>>>>>> f8ea9c2f
 import java.util.EventObject;
 import java.util.List;
 import java.util.function.Consumer;
+
 
 public class GuiSwingViewNumberSpinner implements GuiSwingView {
     @Override
@@ -415,28 +404,16 @@
             maxSpinner.setPreferredSize(spinnerSize);
             stepSpinner.setPreferredSize(spinnerSize);
 
-<<<<<<< HEAD
-            minSpinner.setBorder(BorderFactory.createEmptyBorder(0, 0, 0, 25));
-            maxSpinner.setBorder(BorderFactory.createEmptyBorder(0, 0, 0, 25));
-            stepSpinner.setBorder(BorderFactory.createEmptyBorder(0, 0, 0, 0));
-
-            add(minCheckBox);
-            add(minSpinner);
-            add(maxCheckBox);
-            add(maxSpinner);
-            add(new JLabel("Step:"));
-            add(stepSpinner);
-=======
             setLayout(new ResizableFlowLayout(false).setFitHeight(true));
             ResizableFlowLayout.add(this,
-                    pane(new JLabel("Min:"), minSpinner), false);
+                    pane(minCheckBox, minSpinner), false);
             ResizableFlowLayout.add(this,
-                    pane(new JLabel("Max:"), maxSpinner), false);
+                    pane(maxCheckBox, maxSpinner), false);
             ResizableFlowLayout.add(this,
                     pane(new JLabel("Step:"), stepSpinner), false);
->>>>>>> f8ea9c2f
             updateFromModel(null);
         }
+
         private JPanel pane(JComponent label, JComponent value) {
             Dimension min = value.getMinimumSize();
             min.width = 100;
